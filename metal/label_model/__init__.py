--- conflicted
+++ resolved
@@ -1,14 +1,13 @@
 from .baselines import MajorityClassVoter, MajorityLabelVoter, RandomVoter
 from .label_model import LabelModel, LabelModelInd
+from .learn_deps import DependencyLearner
+
 
 __all__ = [
     "MajorityClassVoter",
     "MajorityLabelVoter",
     "RandomVoter",
     "LabelModel",
-<<<<<<< HEAD
+    "LabelModelInd",
     "DependencyLearner"
-=======
-    "LabelModelInd",
->>>>>>> f2886ad1
 ]