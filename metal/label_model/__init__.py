from .baselines import MajorityClassVoter, MajorityLabelVoter, RandomVoter
from .label_model import LabelModel, LabelModelInd

__all__ = [
    "MajorityClassVoter",
    "MajorityLabelVoter",
    "RandomVoter",
    "LabelModel",
<<<<<<< HEAD
    "DependencyLearner"
=======
    "LabelModelInd",
>>>>>>> f2886ad1
]<|MERGE_RESOLUTION|>--- conflicted
+++ resolved
@@ -6,9 +6,6 @@
     "MajorityLabelVoter",
     "RandomVoter",
     "LabelModel",
-<<<<<<< HEAD
+    "LabelModelInd",
     "DependencyLearner"
-=======
-    "LabelModelInd",
->>>>>>> f2886ad1
 ]