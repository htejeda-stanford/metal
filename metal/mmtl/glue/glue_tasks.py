import copy
import os
import warnings

import dill
import numpy as np
import torch
import torch.nn as nn
import torch.nn.functional as F

from metal.contrib.modules.lstm_module import EmbeddingsEncoder, LSTMModule
from metal.end_model import IdentityModule
from metal.mmtl.auxiliary_tasks import SPACY_TAGS, auxiliary_task_functions
from metal.mmtl.glue.glue_datasets import get_glue_dataset
from metal.mmtl.glue.glue_metrics import acc_f1, matthews_corr, mse, pearson_spearman
from metal.mmtl.glue.glue_slices import create_slice_labels
from metal.mmtl.modules import (
    BertExtractCls,
    BertRaw,
    BertTokenClassificationHead,
    BinaryHead,
    MulticlassHead,
    RegressionHead,
    SoftAttentionModule,
)
from metal.mmtl.payload import Payload
from metal.mmtl.scorer import Scorer
from metal.mmtl.slicing import create_slice_task
from metal.mmtl.task import ClassificationTask, RegressionTask, TokenClassificationTask
from metal.utils import recursive_merge_dicts, set_seed

ALL_TASKS = [
    "COLA",
    "SST2",
    "MNLI",
    "SNLI",
    "RTE",
    "WNLI",
    "QQP",
    "MRPC",
    "STSB",
    "QNLI",
]

# List of tasks requiring Spacy tokenization
SPACY_TASKS = ["SPACY_NER", "SPACY_POS"]

task_defaults = {
    # General
    "split_prop": None,
    "splits": ["train", "valid", "test"],
    "max_len": 200,
    "max_datapoints": -1,
    "seed": None,
    "preprocessed": False,  # If True, load the cached datasets with spacy tokens saved
    "dl_kwargs": {
        "batch_size": 16,
        "shuffle": True,  # Used only when split_prop is None; otherwise, use Sampler
    },
    "task_dl_kwargs": None,  # Overwrites dl kwargs e.g. {"STSB": {"batch_size": 2}}
    # NOTE: This dropout only applies to the output of the pooler; it will not change
    # the dropout rate of BERT (defaults to 0.1) or add dropout to other modules.
    # The main BERT module ends with a dropout layer already, so token-based tasks
    # that do not use BertExtractCls middle module do not need additional dropout first
    "dropout": 0.1,
    # BERT
    "encoder_type": "bert",
    "bert_model": "bert-base-uncased",  # Required for all encoders for BertTokenizer
    "bert_kwargs": {
        "freeze_bert": False,
        "pooler": True,  # If True, include the [768, 768] linear on top of [CLS] token
    },
    # LSTM
    "lstm_config": {
        "emb_size": 300,
        "hidden_size": 512,
        "vocab_size": 30522,  # bert-base-uncased-vocab.txt
        "bidirectional": True,
        "lstm_num_layers": 1,
    },
    "attention_config": {
        "attention_module": None,  # None, soft currently accepted
        "nonlinearity": "tanh",  # tanh, sigmoid currently accepted
    },
    #
    # Auxiliary Tasks
    "auxiliary_task_dict": {  # A map of each aux. task to the payloads it applies to
        "THIRD": ALL_TASKS,
        "BLEU": ["MNLI", "RTE", "WNLI", "QQP", "MRPC", "STSB", "QNLI"],  # sent pairs
        "SPACY_NER": ALL_TASKS,
        "SPACY_POS": ALL_TASKS,
    },
    "auxiliary_loss_multiplier": 1.0,
    # Slicing
<<<<<<< HEAD
    "slice_dict": {  # A map of the slices that apply to each task
        "COLA": ["ends_with_question"]
    },
    "tasks": None,  # Comma-sep task list e.g. QNLI,QQP
=======
    "slice_dict": None,  # A map of the slices that apply to each task
>>>>>>> 14867f6e
}


def create_tasks_and_payloads(task_names, **kwargs):
    assert len(task_names) > 0

    config = recursive_merge_dicts(task_defaults, kwargs)

    if config["seed"] is None:
        config["seed"] = np.random.randint(1e6)
        print(f"Using random seed: {config['seed']}")
    set_seed(config["seed"])

    # share bert encoder for all tasks

    if config["encoder_type"] == "bert":
        bert_kwargs = config["bert_kwargs"]
        bert_model = BertRaw(config["bert_model"], **bert_kwargs)
        if "base" in config["bert_model"]:
            neck_dim = 768
        elif "large" in config["bert_model"]:
            neck_dim = 1024
        input_module = bert_model
        cls_middle_module = BertExtractCls(
            pooler=bert_model.pooler, dropout=config["dropout"]
        )
    else:
        raise NotImplementedError

    # Create dict override dl_kwarg for specific task
    # e.g. {"STSB": {"batch_size": 2}}
    task_dl_kwargs = {}
    if config["task_dl_kwargs"]:
        task_configs_str = [
            tuple(config.split(".")) for config in config["task_dl_kwargs"].split(",")
        ]
        for (task_name, kwarg_key, kwarg_val) in task_configs_str:
            if kwarg_key == "batch_size":
                kwarg_val = int(kwarg_val)
            task_dl_kwargs[task_name] = {kwarg_key: kwarg_val}

    tasks = []
    payloads = []
    for task_name in task_names:
        # Pull out names of auxiliary tasks to be dealt with in a second step
        # TODO: fix this logic for cases where auxiliary task for task_name has
        # its own payload
        has_payload = task_name not in config["auxiliary_task_dict"]

        # Note whether this task has auxiliary tasks that apply to it and require spacy
        run_spacy = False
        for aux_task, target_payloads in config["auxiliary_task_dict"].items():
            run_spacy = run_spacy or (
                task_name in target_payloads
                and aux_task in SPACY_TASKS
                and aux_task in task_names
            )

        # Override general dl kwargs with task-specific kwargs
        dl_kwargs = copy.deepcopy(config["dl_kwargs"])
        if task_name in task_dl_kwargs:
            dl_kwargs.update(task_dl_kwargs[task_name])

        # Each primary task has data_loaders to load
        if has_payload:
            if config["preprocessed"]:
                datasets = load_glue_datasets(
                    dataset_name=task_name,
                    splits=config["splits"],
                    bert_vocab=config["bert_model"],
                    max_len=config["max_len"],
                    max_datapoints=config["max_datapoints"],
                    run_spacy=run_spacy,
                    verbose=True,
                )
            else:
                datasets = create_glue_datasets(
                    dataset_name=task_name,
                    splits=config["splits"],
                    bert_vocab=config["bert_model"],
                    max_len=config["max_len"],
                    max_datapoints=config["max_datapoints"],
                    generate_uids=kwargs.get("generate_uids", False),
                    run_spacy=run_spacy,
                    verbose=True,
                )
            # Wrap datasets with DataLoader objects
            data_loaders = create_glue_dataloaders(
                datasets,
                dl_kwargs=dl_kwargs,
                split_prop=config["split_prop"],
                splits=config["splits"],
                seed=config["seed"],
            )

        if task_name == "COLA":
            scorer = Scorer(
                standard_metrics=["accuracy"],
                custom_metric_funcs={matthews_corr: ["matthews_corr"]},
            )
            task = ClassificationTask(
                name=task_name,
                input_module=input_module,
                middle_module=cls_middle_module,
                attention_module=get_attention_module(config, neck_dim),
                head_module=BinaryHead(neck_dim),
                scorer=scorer,
            )

        elif task_name == "SST2":
            task = ClassificationTask(
                name=task_name,
                input_module=input_module,
                middle_module=cls_middle_module,
                attention_module=get_attention_module(config, neck_dim),
                head_module=BinaryHead(neck_dim),
            )

        elif task_name == "MNLI":
            task = ClassificationTask(
                name=task_name,
                input_module=input_module,
                middle_module=cls_middle_module,
                attention_module=get_attention_module(config, neck_dim),
                head_module=MulticlassHead(neck_dim, 3),
                scorer=Scorer(standard_metrics=["accuracy"]),
            )

        elif task_name == "SNLI":
            task = ClassificationTask(
                name=task_name,
                input_module=input_module,
                middle_module=cls_middle_module,
                attention_module=get_attention_module(config, neck_dim),
                head_module=MulticlassHead(neck_dim, 3),
                scorer=Scorer(standard_metrics=["accuracy"]),
            )

        elif task_name == "RTE":
            task = ClassificationTask(
                name=task_name,
                input_module=input_module,
                middle_module=cls_middle_module,
                attention_module=get_attention_module(config, neck_dim),
                head_module=BinaryHead(neck_dim),
                scorer=Scorer(standard_metrics=["accuracy"]),
            )

        elif task_name == "WNLI":
            task = ClassificationTask(
                name=task_name,
                input_module=input_module,
                middle_module=cls_middle_module,
                attention_module=get_attention_module(config, neck_dim),
                head_module=BinaryHead(neck_dim),
                scorer=Scorer(standard_metrics=["accuracy"]),
            )

        elif task_name == "QQP":
            task = ClassificationTask(
                name=task_name,
                input_module=input_module,
                middle_module=cls_middle_module,
                attention_module=get_attention_module(config, neck_dim),
                head_module=BinaryHead(neck_dim),
                scorer=Scorer(
                    custom_metric_funcs={acc_f1: ["accuracy", "f1", "acc_f1"]}
                ),
            )

        elif task_name == "MRPC":
            task = ClassificationTask(
                name=task_name,
                input_module=input_module,
                middle_module=cls_middle_module,
                attention_module=get_attention_module(config, neck_dim),
                head_module=BinaryHead(neck_dim),
                scorer=Scorer(
                    custom_metric_funcs={acc_f1: ["accuracy", "f1", "acc_f1"]}
                ),
            )

        elif task_name == "STSB":
            scorer = Scorer(
                standard_metrics=[],
                custom_metric_funcs={
                    pearson_spearman: [
                        "pearson_corr",
                        "spearman_corr",
                        "pearson_spearman",
                    ]
                },
            )

            task = RegressionTask(
                name=task_name,
                input_module=input_module,
                middle_module=cls_middle_module,
                attention_module=get_attention_module(config, neck_dim),
                head_module=RegressionHead(neck_dim),
                scorer=scorer,
            )

        elif task_name == "QNLI":
            task = ClassificationTask(
                name=task_name,
                input_module=input_module,
                middle_module=cls_middle_module,
                attention_module=get_attention_module(config, neck_dim),
                head_module=BinaryHead(neck_dim),
                scorer=Scorer(standard_metrics=["accuracy"]),
            )

        # AUXILIARY TASKS

        elif task_name == "THIRD":
            # A toy task that predict which third of the sentence each token is in
            OUT_DIM = 3
            task = TokenClassificationTask(
                name="THIRD",
                input_module=input_module,
                head_module=BertTokenClassificationHead(neck_dim, OUT_DIM),
                loss_multiplier=config["auxiliary_loss_multiplier"],
            )

        elif task_name == "BLEU":
            task = RegressionTask(
                name=task_name,
                input_module=input_module,
                middle_module=cls_middle_module,
                attention_module=get_attention_module(config, neck_dim),
                head_module=RegressionHead(neck_dim),
                output_hat_func=torch.sigmoid,
                loss_hat_func=(
                    lambda out, Y_gold: F.mse_loss(torch.sigmoid(out), Y_gold)
                ),
                scorer=Scorer(custom_metric_funcs={mse: ["mse"]}),
                loss_multiplier=config["auxiliary_loss_multiplier"],
            )

        elif task_name == "SPACY_NER":
            OUT_DIM = len(SPACY_TAGS["SPACY_NER"])
            task = TokenClassificationTask(
                name=task_name,
                input_module=input_module,
                head_module=BertTokenClassificationHead(neck_dim, OUT_DIM),
                loss_multiplier=config["auxiliary_loss_multiplier"],
            )

        elif task_name == "SPACY_POS":
            OUT_DIM = len(SPACY_TAGS["SPACY_POS"])
            task = TokenClassificationTask(
                name=task_name,
                input_module=input_module,
                head_module=BertTokenClassificationHead(neck_dim, OUT_DIM),
                loss_multiplier=config["auxiliary_loss_multiplier"],
            )

        else:
            msg = (
                f"Task name {task_name} was not recognized as a primary or "
                f"auxiliary task."
            )
            raise Exception(msg)

        tasks.append(task)
        if has_payload:
            # Create payloads (and add slices/auxiliary tasks as applicable)
            for split, data_loader in data_loaders.items():
                payload_name = f"{task_name}_{split}"
                payload = Payload(payload_name, data_loader, [task_name], split)

                # Add auxiliary label sets if applicable
                auxiliary_task_dict = config["auxiliary_task_dict"]
                for aux_task_name, target_payloads in auxiliary_task_dict.items():
                    if aux_task_name in task_names and task_name in target_payloads:
                        aux_task_func = auxiliary_task_functions[aux_task_name]
                        payload = aux_task_func(payload)

                # Add slice task and label sets if applicable
                slice_names = (
                    config["slice_dict"].get(task_name, [])
                    if config["slice_dict"]
                    else []
                )

                if slice_names:
                    dataset = payload.data_loader.dataset
                    for slice_name in slice_names:
                        slice_task_name = f"{task_name}:{slice_name}"
                        slice_task = create_slice_task(task, slice_task_name)
                        tasks.append(slice_task)

                        slice_labels = create_slice_labels(
                            dataset, base_task_name=task_name, slice_name=slice_name
                        )
                        payload.add_label_set(slice_task_name, slice_labels)

                payloads.append(payload)

    return tasks, payloads


def get_attention_module(config, neck_dim):
    # Get attention head
    attention_config = config["attention_config"]
    if attention_config["attention_module"] is None:
        attention_module = IdentityModule()
    elif attention_config["attention_module"] == "soft":
        nonlinearity = attention_config["nonlinearity"]
        if nonlinearity == "tanh":
            nl_fun = nn.Tanh()
        elif nonlinearity == "sigmoid":
            nl_fun = nn.Sigmoid()
        else:
            raise ValueError("Unrecognized attention nonlinearity")
        attention_module = SoftAttentionModule(neck_dim, nonlinearity=nl_fun)
    else:
        raise ValueError("Unrecognized attention layer")

    return attention_module


def load_glue_datasets(
    dataset_name, splits, bert_vocab, max_len, max_datapoints, verbose=True
):
    bert_str = bert_vocab.replace("-", "_")
    filename = f"{dataset_name}_{bert_str}_spacy_datasets"
    filepath = f"{os.environ['GLUEDATA']}/datasets/{filename}.dill"
    if verbose:
        print(f"Loading preprocessed datasets for task {dataset_name} from {filepath}.")
    with open(filepath, "rb") as f:
        all_datasets = dill.load(f)

    datasets = {}
    for split, dataset in all_datasets.items():
        if split not in splits:
            continue
        datasets[split] = dataset

    if max_len != 200:
        warnings.warn("max_len for preprocessed data must be 200.")

    if max_datapoints > 0:
        warnings.warn("max_datapoints for preprocessed data must be -1")

    return datasets


def create_glue_datasets(
    dataset_name,
    splits,
    bert_vocab,
    max_len,
    max_datapoints,
    generate_uids=False,
    run_spacy=False,
    verbose=True,
):
    if verbose:
        print(f"Loading {dataset_name} Dataset")

    datasets = {}
    for split_name in splits:
        # Codebase uses valid but files are saved as dev.tsv
        if split_name == "valid":
            split = "dev"
        else:
            split = split_name
        datasets[split_name] = get_glue_dataset(
            dataset_name,
            split=split,
            bert_vocab=bert_vocab,
            max_len=max_len,
            max_datapoints=max_datapoints,
            generate_uids=generate_uids,
            run_spacy=run_spacy,
        )
    return datasets


def create_glue_dataloaders(datasets, dl_kwargs, split_prop, splits, seed=123):
    """ Initializes train/dev/test dataloaders given dataset_class"""
    dataloaders = {}

    # When split_prop is not None, we use create an artificial dev set from the train set
    if split_prop and "train" in splits:
        dataloaders["train"], dataloaders["valid"] = datasets["train"].get_dataloader(
            split_prop=split_prop, split_seed=seed, **dl_kwargs
        )

        # Use the dev set as test set if available.
        if "valid" in datasets:
            dataloaders["test"] = datasets["valid"].get_dataloader(**dl_kwargs)

    # When split_prop is None, we use standard train/dev/test splits.
    else:
        for split_name in datasets:
            dataloaders[split_name] = datasets[split_name].get_dataloader(**dl_kwargs)
    return dataloaders


### Code Graveyard (for code that we're just not ready to delete yet)
#
# elif config["encoder_type"] == "lstm":
#     # TODO: Allow these constants to be passed in as arguments
#     msg = (
#         "Non-BERT options are currently broken because of the BertExtractCls "
#         "hardcoded into most task heads."
#     )
#     raise NotImplementedError(msg)
#     lstm_config = config["lstm_config"]
#     neck_dim = lstm_config["hidden_size"]
#     if lstm_config["bidirectional"]:
#         neck_dim *= 2
#     lstm = LSTMModule(
#         lstm_config["emb_size"],
#         lstm_config["hidden_size"],
#         lstm_reduction="max",
#         bidirectional=lstm_config["bidirectional"],
#         lstm_num_layers=lstm_config["lstm_num_layers"],
#         encoder_class=EmbeddingsEncoder,
#         encoder_kwargs={"vocab_size": lstm_config["vocab_size"]},
#     )
#     input_module = lstm<|MERGE_RESOLUTION|>--- conflicted
+++ resolved
@@ -91,15 +91,9 @@
         "SPACY_POS": ALL_TASKS,
     },
     "auxiliary_loss_multiplier": 1.0,
+    "tasks": None,  # Comma-sep task list e.g. QNLI,QQP
     # Slicing
-<<<<<<< HEAD
-    "slice_dict": {  # A map of the slices that apply to each task
-        "COLA": ["ends_with_question"]
-    },
-    "tasks": None,  # Comma-sep task list e.g. QNLI,QQP
-=======
     "slice_dict": None,  # A map of the slices that apply to each task
->>>>>>> 14867f6e
 }
 
 
