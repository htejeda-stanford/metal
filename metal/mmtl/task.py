--- conflicted
+++ resolved
@@ -93,15 +93,10 @@
             lambda Y_prob, Y_gold: F.mse_loss(Y_prob, Y_gold)
             # lambda Y_prob, Y_gold: F.mse_loss(torch.sigmoid(Y_prob), Y_gold)
         ),
-<<<<<<< HEAD
-        output_hat_func=lambda x: x,  # (torch.sigmoid),
-=======
-        # output_hat_func=lambda x: x,  #(torch.sigmoid),
         output_hat_func=lambda x: (
             torch.gt(x, 0).type(x.dtype) * torch.gt(-x, -1).type(x.dtype) * x
         )
         + torch.gt(-x, -1).type(x.dtype),
->>>>>>> 3310b8fb
         task_names=None,
     ) -> None:
 
