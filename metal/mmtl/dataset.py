--- conflicted
+++ resolved
@@ -299,20 +299,6 @@
     ):
 
         # load and preprocess data from tsv
-<<<<<<< HEAD
-        out = load_tsv(
-            tsv_path,
-            sent1_idx,
-            sent2_idx,
-            label_idx,
-            skip_rows,
-            tokenizer,
-            delimiter,
-            label_fn,
-            max_len,
-            max_datapoints,
-            generate_uids,
-=======
         sentences, labels = load_tsv(
             tsv_path=tsv_path,
             sent1_idx=sent1_idx,
@@ -323,33 +309,9 @@
             label_fn=label_fn,
             max_datapoints=max_datapoints,
             generate_uids=generate_uids,
->>>>>>> 711c69ed
         )
 
-        if generate_uids:
-            payload, uids = out
-        else:
-            payload = out
-            uids = None
-
-        tokens, segments, labels = payload
-
         # initialize class with data
-<<<<<<< HEAD
-        module = cls(
-            tokens,
-            segments,
-            labels,
-            label_type,
-            label_fn,
-            inv_label_fn,
-            include_segments,
-        )
-
-        # TODO: Hack to add uids as instance variable
-        module.uids = uids
-        return module
-=======
         return cls(
             dataset_name,
             sentences=sentences,
@@ -361,5 +323,4 @@
             bert_vocab=bert_vocab,
             tokenize_bert=tokenize_bert,
             run_spacy=run_spacy,
-        )
->>>>>>> 711c69ed
+        )