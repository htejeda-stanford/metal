--- conflicted
+++ resolved
@@ -160,13 +160,8 @@
         max_sent_len = int(np.max([len(tok) for ((tok, seg), _) in batch]))
         idx_matrix = np.zeros((batch_size, max_sent_len), dtype=np.int)
         seg_matrix = np.zeros((batch_size, max_sent_len), dtype=np.int)
-<<<<<<< HEAD
-        label_matrix = np.zeros((batch_size), dtype=np.int)
-=======
-
         label_dtype = np.float if self.label_type is float else np.int
-        label_matrix = np.zeros((batch_size, 1), dtype=label_dtype)
->>>>>>> 00a93452
+        label_matrix = np.zeros((batch_size), dtype=label_dtype)
 
         for idx1 in np.arange(len(batch)):
             (tokens, segments), labels = batch[idx1]
@@ -180,9 +175,6 @@
         idx_matrix = torch.LongTensor(idx_matrix)
         seg_matrix = torch.LongTensor(seg_matrix)
         mask_matrix = torch.gt(idx_matrix.data, 0).long()
-<<<<<<< HEAD
-        label_matrix = torch.LongTensor(label_matrix)
-=======
 
         # cast torch labels
         if self.label_type is float:
@@ -190,5 +182,4 @@
         else:
             label_matrix = torch.LongTensor(label_matrix)
 
->>>>>>> 00a93452
         return (idx_matrix, seg_matrix, mask_matrix), label_matrix