--- conflicted
+++ resolved
@@ -65,7 +65,7 @@
             {task.name: nn.DataParallel(task.middle_module) for task in tasks}
         )
         self.attention_modules = nn.ModuleDict(
-            {task.name: task.attention_module for task in tasks}
+            {task.name: nn.DataParallel(task.attention_module) for task in tasks}
         )
         self.head_modules = nn.ModuleDict(
             {task.name: nn.DataParallel(task.head_module) for task in tasks}
@@ -74,30 +74,6 @@
         self.loss_hat_funcs = {task.name: task.loss_hat_func for task in tasks}
         self.output_hat_funcs = {task.name: task.output_hat_func for task in tasks}
 
-<<<<<<< HEAD
-=======
-        # TODO: allow some number of middle modules (of arbitrary sizes) to be specified
-        self.middle_modules = None
-
-        # HACK: this does not allow reuse of intermediate computation or middle modules
-        # Not hard to change this, but not necessary for GLUE, so we stay simple
-        # TODO: Restore commit 05237edb to move to trunk + heads design instead
-        task_paths = {}
-        for task in tasks:
-            input_module = self.input_modules[task.name]
-            attention_module = self.attention_modules[task.name]
-            head_module = self.head_modules[task.name]
-            if attention_module is not None:
-                task_paths[task.name] = nn.DataParallel(
-                    nn.Sequential(input_module, attention_module, head_module)
-                )
-            else:
-                task_paths[task.name] = nn.DataParallel(
-                    nn.Sequential(input_module, head_module)
-                )
-        self.task_paths = nn.ModuleDict(task_paths)
-
->>>>>>> 973f54de
     def forward(self, X, task_names):
         """Returns the outputs of the requested task heads in a dictionary
 
@@ -120,6 +96,9 @@
             middle_module = self.middle_modules[task_name]
             if middle_module not in outputs:
                 outputs[middle_module] = middle_module(outputs[input_module])
+            attention_module = self.attention_modules[task_name]
+            if attention_module not in outputs:
+                outputs[attention_module] = attention_module(outputs[attention_module])
             head_module = self.head_modules[task_name]
             if head_module not in outputs:
                 outputs[head_module] = head_module(outputs[middle_module])
