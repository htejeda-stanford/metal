import os
import random
import warnings

import numpy as np
import torch
import torch.nn as nn
import torch.optim as optim
from scipy.sparse import issparse
from torch.utils.data import DataLoader, Dataset, TensorDataset

from metal.analysis import confusion_matrix
from metal.logging import Checkpointer, Logger, LogWriter, TensorBoardWriter
from metal.metrics import metric_score
from metal.utils import place_on_gpu, recursive_merge_dicts

# Import tqdm_notebook if in Jupyter notebook
try:
    from IPython import get_ipython

    if "IPKernelApp" not in get_ipython().config:
        raise ImportError("console")
except (AttributeError, ImportError):
    from tqdm import tqdm
else:
    # Only use tqdm notebook if not in travis testing
    if "CI" not in os.environ:
        from tqdm import tqdm_notebook as tqdm
    else:
        from tqdm import tqdm

global warnings_given
warnings_given = set([])


class Classifier(nn.Module):
    """Simple abstract base class for a probabilistic classifier.

    The main contribution of children classes will be an implementation of the
    predict_proba() method. The relationships between the predict/score
    functions are as follows:

    score
        |
    predict
        |
    *predict_proba

    The method predict_proba() method calculates the probabilistic labels,
    the predict() method handles tie-breaking, and the score() method
    calculates metrics based on predictions.

    Args:
        k: (int) The cardinality of the classifier
        config: (dict) A config dictionary
    """

    # A class variable indicating whether the class implements its own custom L2
    # regularization (True) or not (False); in the latter case, generic L2 in
    # the optimizer is used
    implements_l2 = False

    def __init__(self, k, config):
        super().__init__()
        self.config = config
        self.multitask = False
        self.k = k

        # Set random seed
        if self.config["seed"] is None:
            self.config["seed"] = np.random.randint(1e6)
        self._set_seed(self.config["seed"])

        # Confirm that cuda is available if config is using CUDA
        if self.config["use_cuda"] and not torch.cuda.is_available():
            raise ValueError("use_cuda=True but CUDA not available.")

        # By default, put model in eval mode; switch to train mode in training
        self.eval()

    def predict_proba(self, X, **kwargs):
        """Predicts soft probabilistic labels for an input X on all tasks
        Args:
            X: An appropriate input for the child class of Classifier
        Returns:
            An [n, k] np.ndarray of soft predictions
        """
        raise NotImplementedError

    def predict(self, X, break_ties="random", return_probs=False, **kwargs):
        """Predicts hard (int) labels for an input X on all tasks

        Args:
            X: The input for the predict_proba method
            break_ties: A tie-breaking policy (see Classifier._break_ties())
            return_probs: Return the predicted probabilities as well

        Returns:
            Y_p: An n-dim np.ndarray of predictions in {1,...k}
            [Optionally: Y_s: An [n, k] np.ndarray of predicted probabilities]
        """
        Y_s = self._to_numpy(self.predict_proba(X, **kwargs))
        Y_p = self._break_ties(Y_s, break_ties).astype(np.int)
        if return_probs:
            return Y_p, Y_s
        else:
            return Y_p

    def score(
        self,
        data,
        metric=["accuracy"],
        break_ties="random",
        verbose=True,
        print_confusion_matrix=True,
        **kwargs,
    ):
        """Scores the predictive performance of the Classifier on all tasks

        Args:
            data: a Pytorch DataLoader, Dataset, or tuple with Tensors (X,Y):
                X: The input for the predict method
                Y: An [n] or [n, 1] torch.Tensor or np.ndarray of target labels
                    in {1,...,k}
            metric: A metric (string) with which to score performance or a
                list of such metrics
            break_ties: A tie-breaking policy (see Classifier._break_ties())
            verbose: The verbosity for just this score method; it will not
                update the class config.
            print_confusion_matrix: Print confusion matrix (overwritten to False if
                verbose=False)

        Returns:
            scores: A (float) score or a list of such scores if kwarg metric
                is a list
        """
        Y_p, Y, Y_s = self._get_predictions(
            data, break_ties=break_ties, return_probs=True, **kwargs
        )

        # Evaluate on the specified metrics
        metric_list = metric if isinstance(metric, list) else [metric]
        scores = []
        for metric in metric_list:
            score = metric_score(Y, Y_p, metric, probs=Y_s, ignore_in_gold=[0])
            scores.append(score)
            if verbose:
                print(f"{metric.capitalize()}: {score:.3f}")

        # Optionally print confusion matrix
        if print_confusion_matrix and verbose:
            confusion_matrix(Y_p, Y, pretty_print=True)

        if isinstance(scores, list) and len(scores) == 1:
            return scores[0]
        else:
            return scores

    def train_model(self, *args, **kwargs):
        """Trains a classifier

        Take care to initialize weights outside the training loop and zero out
        gradients at the beginning of each iteration inside the loop.

        NOTE: self.train() is a method in nn.Module class, so we name this
        method `train_model` so as not to conflict.
        """
        raise NotImplementedError

<<<<<<< HEAD
    def _create_checkpointer(self, checkpoint_config):
        model_class = type(self).__name__
        return Checkpointer(
            model_class, **checkpoint_config, verbose=self.config["verbose"]
        )

    def _get_loss_fn(self):
        """
        Unimplemented because this is an abstract class -- should be
        completed in subclass to add appropriate loss function.
        """
        raise NotImplementedError

=======
>>>>>>> 35f8136a
    def _train_model(
        self,
        train_data,
        loss_fn,
        valid_data=None,
        log_writer=None,
        restore_state={},
    ):
        """The internal training routine called by train_model() after setup

        Args:
            train_data: a tuple of Tensors (X,Y), a Dataset, or a DataLoader of
                X (data) and Y (labels) for the train split
            loss_fn: the loss function to minimize (maps *data -> loss)
            valid_data: a tuple of Tensors (X,Y), a Dataset, or a DataLoader of
                X (data) and Y (labels) for the dev split
            restore_state: a dictionary containing model weights (optimizer, main network) and training information

        If valid_data is not provided, then no checkpointing or
        evaluation on the dev set will occur.
        """
        # Set model to train mode
        self.train()
        train_config = self.config["train_config"]

        # Convert data to DataLoaders
        train_loader = self._create_data_loader(train_data)
        valid_loader = self._create_data_loader(valid_data)
        epoch_size = len(train_loader.dataset)

        # Move model to GPU
        if self.config["use_cuda"]:
            if self.config["verbose"]:
                print("Using GPU...")
            self.cuda()

        # Set training components
        self._set_writer(train_config)
        self._set_logger(train_config, epoch_size)
        self._set_checkpointer(train_config)
        self._set_optimizer(train_config)
        self._set_scheduler(train_config)

        # Restore model if necessary
        if restore_state:
            start_iteration = self._restore_training_state(restore_state)
        else:
            start_iteration = 0

        # Train the model
        metrics_hist = {}  # The most recently seen value for all metrics
        for epoch in range(start_iteration, train_config["n_epochs"]):
            disable_prog_bar = (
                train_config["disable_prog_bar"]
                or not self.config["verbose"]
                or self.logger.log_unit != "epochs"
            )

            t = tqdm(
                enumerate(train_loader),
                total=len(train_loader),
                disable=disable_prog_bar,
            )

            self.running_loss = 0.0
            self.running_examples = 0
            for batch_num, data in t:
                # NOTE: actual batch_size may not equal config"s target batch_size
                batch_size = len(data[0])

                # Moving data to GPU
                if self.config["use_cuda"]:
                    data = place_on_gpu(data)

                # Zero the parameter gradients
                self.optimizer.zero_grad()

<<<<<<< HEAD
                # Forward pass to calculate outputs
                loss = loss_fn(*data)  # Return a batch-averaged loss
=======
                # Forward pass to calculate the average loss per example
                loss = loss_fn(*data)
>>>>>>> 35f8136a
                if torch.isnan(loss):
                    msg = "Loss is NaN. Consider reducing learning rate."
                    raise Exception(msg)

                # Backward pass to calculate gradients
                # Loss is an average loss per example
                loss.backward()

                # Perform optimizer step
<<<<<<< HEAD
                optimizer.step()

                # Keep running sum of losses
                epoch_loss += loss.item() * len(data[0])

                # tqdm output
                running_loss = epoch_loss / (len(data[0]) * (batch_num + 1))
                t.set_postfix(avg_loss=float(running_loss))

            # Calculate average loss per training example
            # Saving division until this stage protects against the potential
            # mistake of averaging batch losses when the last batch is an orphan
            train_loss = epoch_loss / len(train_loader.dataset)

            # Checkpoint performance on dev
            if evaluate_dev and (epoch % train_config["validation_freq"] == 0):
                val_metric = train_config["validation_metric"]
                validation_scoring_kwargs = train_config[
                    "validation_scoring_kwargs"
                ]
                self.eval()

                # Getting dev score
                dev_score = self.score(
                    dev_loader,
                    metric=val_metric,
                    verbose=False,
                    print_confusion_matrix=False,
                    **validation_scoring_kwargs,
=======
                self.optimizer.step()

                # Calculate metrics, log, and checkpoint as necessary
                metrics_dict = self._execute_logging(
                    train_loader, valid_loader, loss, batch_size
>>>>>>> 35f8136a
                )
                metrics_hist.update(metrics_dict)

                # tqdm output
                t.set_postfix(loss=metrics_dict["train/loss"])

            # Apply learning rate scheduler
            self._update_scheduler(epoch, metrics_hist)

        self.eval()

        # Restore best model if applicable
        if self.checkpointer:
            self.checkpointer.load_best_model(model=self)

        # Write log if applicable
        if self.writer:
            if self.writer.include_config:
                self.writer.add_config(self.config)
            self.writer.close()

        # Print confusion matrix if applicable
        if self.config["verbose"]:
            print("Finished Training")
<<<<<<< HEAD
            if evaluate_dev:
                if val_metric is not "neg_loss":
                    self.score(
                        dev_loader,
                        metric=train_config["validation_metric"],
                        verbose=True,
                        print_confusion_matrix=True,
                    )
=======
            if valid_loader is not None:
                self.score(
                    valid_loader,
                    metric=train_config["validation_metric"],
                    verbose=True,
                    print_confusion_matrix=True,
                )
>>>>>>> 35f8136a

    def save(self, destination, **kwargs):
        """Serialize and save a model.

        Example:
            end_model = EndModel(...)
            end_model.train_model(...)
            end_model.save("my_end_model.pkl")
        """
        with open(destination, "wb") as f:
            torch.save(self, f, **kwargs)

    @staticmethod
    def load(source, **kwargs):
        """Deserialize and load a model.

        Example:
            end_model = EndModel.load("my_end_model.pkl")
            end_model.score(...)
        """
        with open(source, "rb") as f:
            return torch.load(f, **kwargs)

    def update_config(self, update_dict):
        """Updates self.config with the values in a given update dictionary"""
        self.config = recursive_merge_dicts(self.config, update_dict)

    def reset(self):
        """Initializes all modules in a network"""
        # The apply(f) method recursively calls f on itself and all children
        self.apply(self._reset_module)

    @staticmethod
    def _reset_module(m):
        """An initialization method to be applied recursively to all modules"""
        raise NotImplementedError

    def resume_training(self, train_data, model_path, valid_data=None):
        """This model resume training of a classifier by reloading the appropriate state_dicts for each model

        Args:
           train_data: a tuple of Tensors (X,Y), a Dataset, or a DataLoader of
                X (data) and Y (labels) for the train split
            model_path: the path to the saved checpoint for resuming training
            valid_data: a tuple of Tensors (X,Y), a Dataset, or a DataLoader of
                X (data) and Y (labels) for the dev split
        """
        restore_state = self.checkpointer.restore(model_path)
        loss_fn = self._get_loss_fn()
        self.train()
        self._train_model(
            train_data=train_data,
            loss_fn=loss_fn,
            valid_data=valid_data,
            restore_state=restore_state,
        )

    def _restore_training_state(self, restore_state):
        """Restores the model and optimizer states

        This helper function restores the model's state to a given iteration so
        that a user can resume training at any epoch.

        Args:
            restore_state: a state_dict dictionary
        """
        self.load_state_dict(restore_state["model"])
        self.optimizer.load_state_dict(restore_state["optimizer"])
        self.lr_scheduler.load_state_dict(restore_state["lr_scheduler"])
        start_iteration = restore_state["iteration"] + 1
        if self.config["verbose"]:
            print(f"Restored checkpoint to iteration {start_iteration}.")

        if restore_state["best_model_found"]:
            # Update checkpointer with appropriate information about best model
            # Note that the best model found so far may not be the model in the
            # checkpoint that is currently being loaded.
            self.checkpointer.best_model_found = True
            self.checkpointer.best_iteration = restore_state["best_iteration"]
            self.checkpointer.best_score = restore_state["best_score"]
            if self.config["verbose"]:
                print(
                    f"Updated checkpointer: "
                    f"best_score={self.checkpointer.best_score:.3f}, "
                    f"best_iteration={self.checkpointer.best_iteration}"
                )
        return start_iteration

    def _create_dataset(self, *data):
        """Converts input data to the appropriate Dataset"""
        # Make sure data is a tuple of dense tensors
        data = [self._to_torch(x, dtype=torch.FloatTensor) for x in data]
        return TensorDataset(*data)

    def _create_data_loader(self, data, **kwargs):
        """Converts input data into a DataLoader"""
        if data is None:
            return None

        # Set DataLoader config
        # NOTE: Not applicable if data is already a DataLoader
        config = {
            **self.config["train_config"]["data_loader_config"],
            **kwargs,
            "pin_memory": self.config["use_cuda"],
        }
        # Return data as DataLoader
        if isinstance(data, DataLoader):
            return data
        elif isinstance(data, Dataset):
            return DataLoader(data, **config)
        elif isinstance(data, (tuple, list)):
            return DataLoader(self._create_dataset(*data), **config)
        else:
            raise ValueError("Input data type not recognized.")

    def _set_seed(self, seed):
        self.seed = seed
        if torch.cuda.is_available():
            # TODO: confirm this works for gpus without knowing gpu_id
            # torch.cuda.set_device(self.config["gpu_id"])
            torch.backends.cudnn.enabled = True
            torch.cuda.manual_seed(seed)
        torch.manual_seed(seed)
        np.random.seed(seed)
        random.seed(seed)

    def _set_writer(self, train_config):
        if train_config["writer"] is None:
            self.writer = None
        elif train_config["writer"] == "json":
            self.writer = LogWriter(train_config["writer_config"])
        elif train_config["writer"] == "tensorboard":
            self.writer = TensorBoardWriter(train_config["writer_config"])
        else:
            raise Exception(f"Unrecognized writer: {train_config['writer']}")

    def _set_logger(self, train_config, epoch_size):
        self.logger = Logger(
            train_config["logger_config"],
            self.writer,
            epoch_size,
            verbose=self.config["verbose"],
        )

    def _set_checkpointer(self, train_config):
        if train_config["checkpoint"]:
            self.checkpointer = Checkpointer(
                train_config["checkpoint_config"],
                verbose=self.config["verbose"],
            )
        else:
            self.checkpointer = None

    def _set_optimizer(self, train_config):
        optimizer_config = train_config["optimizer_config"]
        opt = optimizer_config["optimizer"]

        # We set L2 here if the class does not implement its own L2 reg
        l2 = 0 if self.implements_l2 else train_config.get("l2", 0)

        parameters = filter(lambda p: p.requires_grad, self.parameters())
        if opt == "sgd":
            optimizer = optim.SGD(
                parameters,
                **optimizer_config["optimizer_common"],
                **optimizer_config["sgd_config"],
                weight_decay=l2,
            )
        elif opt == "rmsprop":
            optimizer = optim.RMSprop(
                parameters,
                **optimizer_config["optimizer_common"],
                **optimizer_config["rmsprop_config"],
                weight_decay=l2,
            )
        elif opt == "adam":
            optimizer = optim.Adam(
                parameters,
                **optimizer_config["optimizer_common"],
                **optimizer_config["adam_config"],
                weight_decay=l2,
            )
        elif opt == "sparseadam":
            optimizer = optim.SparseAdam(
                parameters,
                **optimizer_config["optimizer_common"],
                **optimizer_config["adam_config"],
            )
            if l2:
                raise Exception(
                    "SparseAdam optimizer does not support weight_decay (l2 penalty)."
                )
        else:
            raise ValueError(f"Did not recognize optimizer option '{opt}'")
        self.optimizer = optimizer

    def _set_scheduler(self, train_config):
        lr_scheduler = train_config["lr_scheduler"]
        if lr_scheduler is None:
            lr_scheduler = None
        else:
            lr_scheduler_config = train_config["lr_scheduler_config"]
            if lr_scheduler == "exponential":
                lr_scheduler = torch.optim.lr_scheduler.ExponentialLR(
                    self.optimizer, **lr_scheduler_config["exponential_config"]
                )
            elif lr_scheduler == "reduce_on_plateau":
                lr_scheduler = torch.optim.lr_scheduler.ReduceLROnPlateau(
                    self.optimizer, **lr_scheduler_config["plateau_config"]
                )
            else:
                raise ValueError(
                    f"Did not recognize lr_scheduler option '{lr_scheduler}'"
                )
        self.lr_scheduler = lr_scheduler

<<<<<<< HEAD
    def score_on_slice(
        self,
        data,
        selected_idx,
        metric=["f1"],
        break_ties="random",
        verbose=True,
        **kwargs,
    ):
        """Returns the slice-specific score as defined by given indexes.

        Args:
            data: a pytorch DataLoader, Dataset or tuple with Tensors (X,Y)
            metric: A metric (string) with which to score performance or a list
                of such metrics
            verbose: The verbosity for this score method; it will not update the
                class config

        Returns:
            scores: A (float) score of list of such scores if kwarg metric
                is a list
        """

        # no overlap, return 1.0
        if len(selected_idx) == 0:
            scores = [1.0] * len(metric)

        # otherwise, compute score at overlap
        else:
            # Filter preds/gt by selected_idx
            Y_p, Y, Y_s = self._get_predictions(
                data, break_ties=break_ties, return_probs=True, **kwargs
            )
            Y_p, Y, Y_s = Y_p[selected_idx], Y[selected_idx], Y_s[selected_idx]

            # Evaluate on selected metrics
            metric_list = metric if isinstance(metric, list) else [metric]
            scores = []
            for metric in metric_list:
                score = metric_score(
                    Y, Y_p, metric, probs=Y_s, ignore_in_gold=[0]
                )
                scores.append(score)

        if isinstance(scores, list) and len(scores) == 1:
            return scores[0]
        else:
            return scores

    def score(
        self,
        data,
        metric=["accuracy"],
        break_ties="random",
        verbose=True,
        print_confusion_matrix=True,
        **kwargs,
    ):
        """Scores the predictive performance of the Classifier on all tasks
=======
    def _update_scheduler(self, epoch, metrics_dict):
        train_config = self.config["train_config"]
        if self.lr_scheduler is not None:
            lr_scheduler_config = train_config["lr_scheduler_config"]
            if epoch + 1 >= lr_scheduler_config["lr_freeze"]:
                if train_config["lr_scheduler"] == "reduce_on_plateau":
                    checkpoint_config = train_config["checkpoint_config"]
                    metric_name = checkpoint_config["checkpoint_metric"]
                    score = metrics_dict.get(metric_name, None)
                    if score is not None:
                        self.lr_scheduler.step(score)
                else:
                    self.lr_scheduler.step()
>>>>>>> 35f8136a

    def _execute_logging(self, train_loader, valid_loader, loss, batch_size):
        self.eval()
        self.running_loss += loss.item() * batch_size
        self.running_examples += batch_size

        # Initialize metrics dict
        metrics_dict = {}
        # Add average loss for current epoch if applicable (don't recalculate)
        if "train/loss" in self.logger.config["log_train_metrics"]:
            metrics_dict["train/loss"] = (
                self.running_loss / self.running_examples
            )

        if self.logger.check(batch_size):
            logger_metrics = self.logger.calculate_metrics(
                self, train_loader, valid_loader, metrics_dict
            )
            metrics_dict.update(logger_metrics)
            self.logger.log(metrics_dict)

<<<<<<< HEAD
        # Evaluate on the specified metrics
        metric_list = metric if isinstance(metric, list) else [metric]
        scores = []
        for metric in metric_list:
            if metric != "neg_loss":
                score = metric_score(
                    Y, Y_p, metric, probs=Y_s, ignore_in_gold=[0]
                )
                scores.append(score)
            else:
                loss_fn = self._get_loss_fn()
                # Handling this separately for now; could add a
                # kwarg that is extra_metrics with name:fn pairs
                loss = 0
                samples = 0
                for batch_num, d in enumerate(data):
                    samples += len(d[0])
                    # Moving data to GPU
                    if self.config["use_cuda"]:
                        d = place_on_gpu(d)
                    loss += float(loss_fn(*d).detach()) * len(d[0])
                    # Using average validation loss
                score = -loss / samples
                scores.append(score)
            if verbose:
                print(f"{metric.capitalize()}: {score:.3f}")
=======
            # Reset running loss and examples counts
            self.running_loss = 0.0
            self.running_examples = 0
>>>>>>> 35f8136a

        # Checkpoint if applicable
        self._checkpoint(metrics_dict)

        self.train()
        return metrics_dict

    def _checkpoint(self, metrics_dict):
        if self.checkpointer is None:
            return
        iteration = self.logger.unit_total
        self.checkpointer.checkpoint(
            metrics_dict, iteration, self, self.optimizer, self.lr_scheduler
        )

    def _get_predictions(
        self, data, break_ties="random", return_probs=False, **kwargs
    ):
        """Computes predictions in batch, given a labeled dataset

        Args:
            data: a Pytorch DataLoader, Dataset, or tuple with Tensors (X,Y):
                X: The input for the predict method
                Y: An [n] or [n, 1] torch.Tensor or np.ndarray of target labels
                    in {1,...,k}
            break_ties: How to break ties when making predictions
            return_probs: Return the predicted probabilities as well

        Returns:
            Y_p: A Tensor of predictions
            Y: A Tensor of labels
            [Optionally: Y_s: An [n, k] np.ndarray of predicted probabilities]
        """
        data_loader = self._create_data_loader(data)
        Y_p = []
        Y = []
        Y_s = []

        # Do batch evaluation by default, getting the predictions and labels
        for batch_num, data in enumerate(data_loader):
            Xb, Yb = data
            Y.append(self._to_numpy(Yb))

            # Optionally move to GPU
            if self.config["use_cuda"]:
                Xb = place_on_gpu(Xb)

            # Append predictions and labels from DataLoader
            Y_pb, Y_sb = self.predict(
                Xb, break_ties=break_ties, return_probs=True, **kwargs
            )
            Y_p.append(self._to_numpy(Y_pb))
            Y_s.append(self._to_numpy(Y_sb))
        Y_p, Y, Y_s = map(self._stack_batches, [Y_p, Y, Y_s])
        if return_probs:
            return Y_p, Y, Y_s
        else:
            return Y_p, Y

    def _break_ties(self, Y_s, break_ties="random"):
        """Break ties in each row of a tensor according to the specified policy

        Args:
            Y_s: An [n, k] np.ndarray of probabilities
            break_ties: A tie-breaking policy:
                "abstain": return an abstain vote (0)
                "random": randomly choose among the tied options
                    NOTE: if break_ties="random", repeated runs may have
                    slightly different results due to difference in broken ties
                [int]: ties will be broken by using this label
        """
        n, k = Y_s.shape
        Y_h = np.zeros(n)
        diffs = np.abs(Y_s - Y_s.max(axis=1).reshape(-1, 1))

        TOL = 1e-5
        for i in range(n):
            max_idxs = np.where(diffs[i, :] < TOL)[0]
            if len(max_idxs) == 1:
                Y_h[i] = max_idxs[0] + 1
            # Deal with "tie votes" according to the specified policy
            elif break_ties == "random":
                Y_h[i] = np.random.choice(max_idxs) + 1
            elif break_ties == "abstain":
                Y_h[i] = 0
            elif isinstance(break_ties, int):
                Y_h[i] = break_ties
            else:
                ValueError(f"break_ties={break_ties} policy not recognized.")
        return Y_h

    @staticmethod
    def _to_numpy(Z):
        """Converts a None, list, np.ndarray, or torch.Tensor to np.ndarray;
        also handles converting sparse input to dense."""
        if Z is None:
            return Z
        elif issparse(Z):
            return Z.toarray()
        elif isinstance(Z, np.ndarray):
            return Z
        elif isinstance(Z, list):
            return np.array(Z)
        elif isinstance(Z, torch.Tensor):
            return Z.cpu().numpy()
        else:
            msg = (
                f"Expected None, list, numpy.ndarray or torch.Tensor, "
                f"got {type(Z)} instead."
            )
            raise Exception(msg)

    @staticmethod
    def _to_torch(Z, dtype=None):
        """Converts a None, list, np.ndarray, or torch.Tensor to torch.Tensor;
        also handles converting sparse input to dense."""
        if Z is None:
            return None
        elif issparse(Z):
            Z = torch.from_numpy(Z.toarray())
        elif isinstance(Z, torch.Tensor):
            pass
        elif isinstance(Z, list):
            Z = torch.from_numpy(np.array(Z))
        elif isinstance(Z, np.ndarray):
            Z = torch.from_numpy(Z)
        else:
            msg = (
                f"Expected list, numpy.ndarray or torch.Tensor, "
                f"got {type(Z)} instead."
            )
            raise Exception(msg)

        return Z.type(dtype) if dtype else Z

    def _check(self, var, val=None, typ=None, shape=None):
        if val is not None and not var != val:
            msg = f"Expected value {val} but got value {var}."
            raise ValueError(msg)
        if typ is not None and not isinstance(var, typ):
            msg = f"Expected type {typ} but got type {type(var)}."
            raise ValueError(msg)
        if shape is not None and not var.shape != shape:
            msg = f"Expected shape {shape} but got shape {var.shape}."
            raise ValueError(msg)

    def _check_or_set_attr(self, name, val, set_val=False):
        if set_val:
            setattr(self, name, val)
        else:
            true_val = getattr(self, name)
            if val != true_val:
                raise Exception(f"{name} = {val}, but should be {true_val}.")

    def warn_once(self, msg, msg_name=None):
        """Prints a warning statement just once

        Args:
            msg: The warning message
            msg_name: [optional] The name of the warning. If None, the msg_name
                will be the msg itself.
        """
        assert isinstance(msg, str)
        msg_name = msg_name if msg_name else msg
        if msg_name not in warnings_given:
            warnings.warn(msg)
        warnings_given.add(msg_name)

    @staticmethod
    def _stack_batches(X):
        """Stack a list of np.ndarrays along the first axis, returning an
        np.ndarray; note this is mainly for smooth hanlding of the multi-task
        setting."""
        X = [Classifier._to_numpy(Xb) for Xb in X]
        if len(X[0].shape) == 1:
            return np.hstack(X)
        elif len(X[0].shape) == 2:
            return np.vstack(X)
        else:
            raise ValueError(f"Can't stack {len(X[0].shape)}-dim batches.")<|MERGE_RESOLUTION|>--- conflicted
+++ resolved
@@ -167,22 +167,6 @@
         """
         raise NotImplementedError
 
-<<<<<<< HEAD
-    def _create_checkpointer(self, checkpoint_config):
-        model_class = type(self).__name__
-        return Checkpointer(
-            model_class, **checkpoint_config, verbose=self.config["verbose"]
-        )
-
-    def _get_loss_fn(self):
-        """
-        Unimplemented because this is an abstract class -- should be
-        completed in subclass to add appropriate loss function.
-        """
-        raise NotImplementedError
-
-=======
->>>>>>> 35f8136a
     def _train_model(
         self,
         train_data,
@@ -260,13 +244,8 @@
                 # Zero the parameter gradients
                 self.optimizer.zero_grad()
 
-<<<<<<< HEAD
-                # Forward pass to calculate outputs
-                loss = loss_fn(*data)  # Return a batch-averaged loss
-=======
                 # Forward pass to calculate the average loss per example
                 loss = loss_fn(*data)
->>>>>>> 35f8136a
                 if torch.isnan(loss):
                     msg = "Loss is NaN. Consider reducing learning rate."
                     raise Exception(msg)
@@ -276,43 +255,11 @@
                 loss.backward()
 
                 # Perform optimizer step
-<<<<<<< HEAD
-                optimizer.step()
-
-                # Keep running sum of losses
-                epoch_loss += loss.item() * len(data[0])
-
-                # tqdm output
-                running_loss = epoch_loss / (len(data[0]) * (batch_num + 1))
-                t.set_postfix(avg_loss=float(running_loss))
-
-            # Calculate average loss per training example
-            # Saving division until this stage protects against the potential
-            # mistake of averaging batch losses when the last batch is an orphan
-            train_loss = epoch_loss / len(train_loader.dataset)
-
-            # Checkpoint performance on dev
-            if evaluate_dev and (epoch % train_config["validation_freq"] == 0):
-                val_metric = train_config["validation_metric"]
-                validation_scoring_kwargs = train_config[
-                    "validation_scoring_kwargs"
-                ]
-                self.eval()
-
-                # Getting dev score
-                dev_score = self.score(
-                    dev_loader,
-                    metric=val_metric,
-                    verbose=False,
-                    print_confusion_matrix=False,
-                    **validation_scoring_kwargs,
-=======
                 self.optimizer.step()
 
                 # Calculate metrics, log, and checkpoint as necessary
                 metrics_dict = self._execute_logging(
                     train_loader, valid_loader, loss, batch_size
->>>>>>> 35f8136a
                 )
                 metrics_hist.update(metrics_dict)
 
@@ -337,16 +284,6 @@
         # Print confusion matrix if applicable
         if self.config["verbose"]:
             print("Finished Training")
-<<<<<<< HEAD
-            if evaluate_dev:
-                if val_metric is not "neg_loss":
-                    self.score(
-                        dev_loader,
-                        metric=train_config["validation_metric"],
-                        verbose=True,
-                        print_confusion_matrix=True,
-                    )
-=======
             if valid_loader is not None:
                 self.score(
                     valid_loader,
@@ -354,7 +291,14 @@
                     verbose=True,
                     print_confusion_matrix=True,
                 )
->>>>>>> 35f8136a
+
+    def _get_loss_fn(self):
+        """Returns a loss function"""
+        msg = (
+            "Abstract class: _get_loss_fn() must be implemented by a child "
+            "class of Classifier."
+        )
+        raise NotImplementedError(msg)
 
     def save(self, destination, **kwargs):
         """Serialize and save a model.
@@ -572,7 +516,7 @@
                 )
         self.lr_scheduler = lr_scheduler
 
-<<<<<<< HEAD
+    # TEMPORARY FOR SLICING PROJECT; there may be a better way to do this
     def score_on_slice(
         self,
         data,
@@ -622,17 +566,6 @@
         else:
             return scores
 
-    def score(
-        self,
-        data,
-        metric=["accuracy"],
-        break_ties="random",
-        verbose=True,
-        print_confusion_matrix=True,
-        **kwargs,
-    ):
-        """Scores the predictive performance of the Classifier on all tasks
-=======
     def _update_scheduler(self, epoch, metrics_dict):
         train_config = self.config["train_config"]
         if self.lr_scheduler is not None:
@@ -646,7 +579,6 @@
                         self.lr_scheduler.step(score)
                 else:
                     self.lr_scheduler.step()
->>>>>>> 35f8136a
 
     def _execute_logging(self, train_loader, valid_loader, loss, batch_size):
         self.eval()
@@ -668,38 +600,9 @@
             metrics_dict.update(logger_metrics)
             self.logger.log(metrics_dict)
 
-<<<<<<< HEAD
-        # Evaluate on the specified metrics
-        metric_list = metric if isinstance(metric, list) else [metric]
-        scores = []
-        for metric in metric_list:
-            if metric != "neg_loss":
-                score = metric_score(
-                    Y, Y_p, metric, probs=Y_s, ignore_in_gold=[0]
-                )
-                scores.append(score)
-            else:
-                loss_fn = self._get_loss_fn()
-                # Handling this separately for now; could add a
-                # kwarg that is extra_metrics with name:fn pairs
-                loss = 0
-                samples = 0
-                for batch_num, d in enumerate(data):
-                    samples += len(d[0])
-                    # Moving data to GPU
-                    if self.config["use_cuda"]:
-                        d = place_on_gpu(d)
-                    loss += float(loss_fn(*d).detach()) * len(d[0])
-                    # Using average validation loss
-                score = -loss / samples
-                scores.append(score)
-            if verbose:
-                print(f"{metric.capitalize()}: {score:.3f}")
-=======
             # Reset running loss and examples counts
             self.running_loss = 0.0
             self.running_examples = 0
->>>>>>> 35f8136a
 
         # Checkpoint if applicable
         self._checkpoint(metrics_dict)
